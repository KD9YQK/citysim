--- conflicted
+++ resolved
@@ -1,32 +1,3 @@
-<<<<<<< HEAD
-# 🏙️ CITY SIM
-**Build:** 2025.10.22-R4  
-**Milestone:** Command Refactor • Economy Finalized • Full System Integration
-
----
-
-## OVERVIEW
-City Sim is a persistent, tick-driven city simulation blending strategy, economics, diplomacy, and AI behavior in a live multiplayer environment.
-
-Players and NPCs manage cities that grow, trade, wage wars, conduct espionage, and compete for prestige — all within a continuous, asynchronous world simulation.
-
----
-
-## CORE SYSTEMS
-
-| Category | Description | Key Files |
-|-----------|--------------|-----------|
-| Simulation Loop | Advances population, construction, combat, AI, espionage, and prestige each tick. | `game/world.py`, `main.py` |
-| Database Layer | Thread-safe SQLite persistence and schema management. | `game/utility/db.py` |
-| Economy & Market | Multi-resource system, global trading, price volatility, NPC participation. | `game/economy/` |
-| Population & Upkeep | Food and gold upkeep with starvation and morale mechanics. | `game/economy/upkeep_system.py` |
-| Combat & Warfare | War scheduling, battle resolution, casualties, and loot. | `game/actions.py`, `game/models/diplomacy.py` |
-| Espionage | Spy training, scouting, stealing, sabotage. | `game/espionage.py` |
-| NPC AI | Personality-driven agents with evolving traits. | `game/npc/` |
-| Achievements & Prestige | Leaderboards and milestone tracking. | `game/ranking/` |
-| Events System | Global and local events affecting economy and cities. | `game/events/` |
-| Command Interface | Modular Telnet command registry with admin tools. | `game/commands/`, `game/telnet_server.py` |
-=======
 # 🏙️ CITY SIM  
 **Persistent Economic & AI Simulation Engine**  
 **Updated:** 2025-10-21 (Post Step 8 Completion)
@@ -58,60 +29,12 @@
 | **Admin Tools** | Inspect, broadcast, and modify world state. | `admin_commands.py` |
 | **Logging Framework** | Unified, color-coded logger for AI, economy, and world systems. | `logger.py`, `config.yaml` |
 | **Utility Functions** | YAML loaders, tick/time conversion, and helpers. | `utils.py` |
->>>>>>> e0aedd9a
 
 ---
 
 ## CONFIGURATION
 All balance and world data are defined in YAML files under `/config`:
 
-<<<<<<< HEAD
-- `config.yaml` — Global constants and espionage setup.  
-- `buildings_config.yaml` — Construction data and bonuses.  
-- `resources_config.yaml` — Base prices and volatility.  
-- `npc_config.yaml` — AI tuning and traits.  
-- `upkeep_config.yaml` — Population and army upkeep.  
-- `achievements_config.yaml` — Prestige milestones.  
-- `world_events_config.yaml` — Trade and environmental events.  
-- `lore.yaml` — Narrative flavor and random text.
-
----
-
-## ARCHITECTURE OVERVIEW
-```
-citysim/
-├── main.py
-├── config/
-├── game/
-│   ├── world.py
-│   ├── actions.py
-│   ├── espionage.py
-│   ├── telnet_server.py
-│   ├── economy/
-│   ├── npc/
-│   ├── ranking/
-│   ├── events/
-│   ├── models/
-│   ├── utility/
-│   └── commands/
-└── city_sim.db
-```
-
----
-
-## KEY FEATURES
-- Persistent tick-based world simulation.
-- Config-driven balancing and extensibility.
-- Dynamic economy and AI market behavior.
-- Modular Telnet-based command interface.
-- Event and trait systems producing emergent gameplay.
-
----
-
-## CURRENT BUILD
-**Version:** CITY SIM BUILD 2025.10.22-R4  
-**Status:** Refactor Complete — Economy Finalized — Command System Modularized
-=======
 | File | Purpose |
 |------|----------|
 | `config.yaml` | Global constants, tick timing, prestige weights, economy volatility |
@@ -219,5 +142,4 @@
 ## ▶️ Running the Simulation
 
 ```bash
-python main.py
->>>>>>> e0aedd9a
+python main.py